--- conflicted
+++ resolved
@@ -75,19 +75,11 @@
             ----------------------------------------------------------------------------
             Value | Abbreviation |                Description
             ----------------------------------------------------------------------------
-<<<<<<< HEAD
             0     |     NOT      |      -                   The point is not solved
             1     |     MIS      |      MISTAKE             N = 0 and/or C <= 0.2
             2     |     DEG      |      DEGENERATE          It is a degenerate point
             3     |     OTH      |      OTHER               0 < N < 4 and 0.8 < C < 0.9
             4     |     COR      |      CORRECT             N = 4 and C > 0.9
-=======
-            0     |     NOT      |      -                       The point is not solved
-            1     |     MIS      |      MISTAKE         N = 0    and/or        C <= 0.2
-            2     |     DEG      |      DEGENERATE             It is a degenerate point
-            3     |     OTH      |      OTHER           0 < N < 4 and     0.8 < C < 0.9
-            4     |     COR      |      CORRECT         N = 4     and           C > 0.9
->>>>>>> d44b8043
     ----------------------------------------------------------------------------------------------
 '''
 VALIDATE_RESULT_HEADER = ['NOT', 'MIS', 'DEG', 'OTH', 'COR']
@@ -1385,11 +1377,7 @@
             for k1, bn1, bn2 in degenerates:
                 self.final_report += f'\n\t\t\t* K-point: {k1} Bands: {bn1}, {bn2}'
             self.final_report += f'\n\n\t\t  ' + textwrap.fill(
-<<<<<<< HEAD
-                'Degenerate points refer to instances where a point shares the same numerical energy value with another k-point, and the dot product with its neighboring points falls within the range of 0.5 to 0.8. \n\tAs a result, it is necessary for the rotation basis program to be executed for these points.',
-=======
-                'Degenerate points refer to instances where a point shares the same numerical energy value with another k-point, and the dot product with its neighboring points falls within the range of 0.5 to 0.8. As a result, it is necessary for the rotation basis program to be executed for these points.',
->>>>>>> d44b8043
+                'Degenerate points refer to instances where a point shares the same numerical energy value with another k-point, and the dot product with its neighboring points falls within the range of 0.5 to 0.8. \n\tAs a result, it is necessary for the rotation basis program to be executed for these points.'
                 width=110,
                 subsequent_indent='\t\t  '
             ) + '\n'
@@ -1431,21 +1419,13 @@
         self.completed_bands = np.array(self.completed_bands)
         
         self.final_report += f'\n\n\n\tThe program has clustered all points for {self.max_solved} bands.'
-<<<<<<< HEAD
         self.final_report += f'\n\n\tYou can use bands from 0 up to {n_recomended - 1}. \n\tThese bands are completed and do not have potential mistakes.'
-=======
-        self.final_report += f'\n\n\tYou can use bands from 0 up to {n_recomended - 1}. These bands are completed and do not have potential mistakes.'
->>>>>>> d44b8043
 
         if self.max_solved > n_recomended:
             self.final_report += f'\n\tNote that there may be more bands usable but a human verification is required.'
             n_max = n_recomended
 
-<<<<<<< HEAD
         self.final_report += f'\n\n\tThe program has clustered without errors {len(self.completed_bands)} bands. \n\tThe information is stored in the `completed_bands.npy` file.'
-=======
-        self.final_report += f'\n\n\tThe program has clustered withou errors {len(self.completed_bands)} bands. The information is stored in the `completed_bands.npy` file.'
->>>>>>> d44b8043
         self.final_report += f'\n\t\t  Band: ' + ', '.join([str(bn) for bn in self.completed_bands])
 
         if len(degenerates) > 0:
