--- conflicted
+++ resolved
@@ -25,22 +25,17 @@
   dpc1 = np.zeros((nbnd,nbnd),dtype=complex)
   dpc2 = np.zeros((nbnd,nbnd),dtype=complex)
   for banda0 in range(nbnd):
-<<<<<<< HEAD
+
     infile = wfcdirectory+'k0'+str(nk)+'b0'+str(banda0)+'.wfc'
-=======
-    infile = wfcdirectory+'k0'+str(nk)+'b0'+str(banda0+1)+'.wfc'    #eliminate +1
->>>>>>> 0872a175
 #    print(infile)
     with open(infile, 'rb') as f:
       wfc0 = np.load(f)
     f.close()
 #    print(wfc0)
     for banda1 in range(nbnd):
-<<<<<<< HEAD
+
       infile = wfcdirectory+'k0'+str(neighbor)+'b0'+str(banda1)+'.wfc'
-=======
-      infile = wfcdirectory+'k0'+str(neighbor)+'b0'+str(banda1+1)+'.wfc'    #eliminate +1
->>>>>>> 0872a175
+
 #      print(infile)
 
       with open(infile, 'rb') as f:
@@ -94,16 +89,11 @@
   for nk in range(nks):                    # runs through all k-points
     for j in range(4):                     # runs through all neighbors
       neighbor = neighbors[nk,j]
-<<<<<<< HEAD
 
       if neighbor != -1 and neighbor > nk:            # exclude invalid neighbors
   #      print(nk,j,neighbors[nk,j])
         jNeighbor = np.where(neighbors[neighbor]==nk)
-=======
-      if neighbor != -1:            # exclude invalid neighbors
-#        print(nk,j,neighbors[nk,j])
-  
->>>>>>> 0872a175
+
         dphase = phase[:,nk]*np.conjugate(phase[:,neighbor])
 #        print(dphase)
         print("Calculating   nk = "+str(nk)+"  neighbor = "+str(neighbor))
